--- conflicted
+++ resolved
@@ -25,7 +25,6 @@
   return stringify({ nextUrl });
 }
 
-<<<<<<< HEAD
 export const INVALID_NEXT_URL_PARAMETER_MESSAGE = 'Invalid nextUrl parameter.';
 
 /**
@@ -53,8 +52,7 @@
     }
   }
 };
-=======
+
 export interface ParsedUrlQueryParams extends ParsedUrlQuery {
   nextUrl: string;
-}
->>>>>>> 0b0915b1
+}