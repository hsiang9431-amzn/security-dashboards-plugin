--- conflicted
+++ resolved
@@ -125,14 +125,9 @@
           if (!payloadEncoded) {
             context.security_plugin.logger.error('JWT token payload not found');
           }
-<<<<<<< HEAD
-          const tokenPayload = JSON.parse(Buffer.from(payloadEncoded, 'base64').toString());
-
-=======
           const tokenPayload = JSON.parse(
             Buffer.from(payloadEncoded, 'base64').toString().replace('\\', '\\\\')
           );
->>>>>>> 0b0915b1
           if (tokenPayload.exp) {
             expiryTime = parseInt(tokenPayload.exp, 10) * 1000;
           }
@@ -189,14 +184,9 @@
           if (!payloadEncoded) {
             context.security_plugin.logger.error('JWT token payload not found');
           }
-<<<<<<< HEAD
-          const tokenPayload = JSON.parse(Buffer.from(payloadEncoded, 'base64').toString());
-
-=======
           const tokenPayload = JSON.parse(
             Buffer.from(payloadEncoded, 'base64').toString().replace('\\', '\\\\')
           );
->>>>>>> 0b0915b1
           if (tokenPayload.exp) {
             expiryTime = parseInt(tokenPayload.exp, 10) * 1000;
           }
