/*
 *   Copyright 2020 Amazon.com, Inc. or its affiliates. All Rights Reserved.
 *
 *   Licensed under the Apache License, Version 2.0 (the "License").
 *   You may not use this file except in compliance with the License.
 *   A copy of the License is located at
 *
 *       http://www.apache.org/licenses/LICENSE-2.0
 *
 *   or in the "license" file accompanying this file. This file is distributed
 *   on an "AS IS" BASIS, WITHOUT WARRANTIES OR CONDITIONS OF ANY KIND, either
 *   express or implied. See the License for the specific language governing
 *   permissions and limitations under the License.
 */

import {
  CoreSetup,
  SessionStorageFactory,
  IRouter,
  ILegacyClusterClient,
  KibanaRequest,
  Logger,
  LifecycleResponseFactory,
  AuthToolkit,
} from 'kibana/server';
import { KibanaResponse } from 'src/core/server/http/router';
import { SecurityPluginConfigType } from '../../..';
import { SecuritySessionCookie } from '../../../session/security_cookie';
import { BasicAuthRoutes } from './routes';
import { AuthenticationType } from '../authentication_type';
import { LOGIN_PAGE_URI } from '../../../../common';
import { composeNextUrlQeuryParam } from '../../../utils/next_url';

export class BasicAuthentication extends AuthenticationType {
  private static readonly AUTH_HEADER_NAME: string = 'authorization';
  public readonly type: string = 'basicauth';

  constructor(
    config: SecurityPluginConfigType,
    sessionStorageFactory: SessionStorageFactory<SecuritySessionCookie>,
    router: IRouter,
    esClient: ILegacyClusterClient,
    coreSetup: CoreSetup,
    logger: Logger
  ) {
    super(config, sessionStorageFactory, router, esClient, coreSetup, logger);

    this.init();
  }

  private async init() {
    const routes = new BasicAuthRoutes(
      this.router,
      this.config,
      this.sessionStorageFactory,
      this.securityClient,
      this.coreSetup
    );
    routes.setupRoutes();
  }

  // override functions inherited from AuthenticationType
  requestIncludesAuthInfo(request: KibanaRequest<unknown, unknown, unknown, any>): boolean {
    return request.headers[BasicAuthentication.AUTH_HEADER_NAME] ? true : false;
  }

  getAdditionalAuthHeader(request: KibanaRequest<unknown, unknown, unknown, any>) {
    return {};
  }

  getCookie(request: KibanaRequest, authInfo: any): SecuritySessionCookie {
    if (
      this.config.auth.anonymous_auth_enabled &&
      authInfo.user_name === 'opendistro_security_anonymous'
    ) {
      return {
        username: authInfo.user_name,
        authType: this.type,
        expiryTime: Date.now() + this.config.session.ttl,
        isAnonymousAuth: true,
      };
    }
    return {
      username: authInfo.user_name,
      credentials: {
        authHeaderValue: request.headers[BasicAuthentication.AUTH_HEADER_NAME],
      },
      authType: this.type,
      expiryTime: Date.now() + this.config.session.ttl,
    };
  }

  async isValidCookie(cookie: SecuritySessionCookie): Promise<boolean> {
    return (
      cookie.authType === this.type &&
      cookie.expiryTime &&
      ((cookie.username && cookie.credentials?.authHeaderValue) ||
        (this.config.auth.anonymous_auth_enabled && cookie.isAnonymousAuth))
    );
  }

  handleUnauthedRequest(
    request: KibanaRequest,
    response: LifecycleResponseFactory,
    toolkit: AuthToolkit
  ): KibanaResponse {
<<<<<<< HEAD
=======
    // TODO: do the samething for other auth types?
    // return 302 for /app
>>>>>>> 0b0915b1
    if (this.isPageRequest(request)) {
      const nextUrlParam = composeNextUrlQeuryParam(
        request,
        this.coreSetup.http.basePath.serverBasePath
      );
      if (this.config.auth.anonymous_auth_enabled) {
        const redirectLocation = `${this.coreSetup.http.basePath.serverBasePath}/auth/anonymous?${nextUrlParam}`;
        return response.redirected({
          headers: {
            location: `${redirectLocation}`,
          },
        });
      } else {
        const redirectLocation = `${this.coreSetup.http.basePath.serverBasePath}${LOGIN_PAGE_URI}?${nextUrlParam}`;
        return response.redirected({
          headers: {
            location: `${redirectLocation}`,
          },
        });
      }
    } else {
      return response.unauthorized({
        body: `Authentication required`,
      });
    }
  }

  buildAuthHeaderFromCookie(cookie: SecuritySessionCookie): any {
    if (this.config.auth.anonymous_auth_enabled && cookie.isAnonymousAuth) {
      return {};
    }
    const headers: any = {};
    Object.assign(headers, { authorization: cookie.credentials?.authHeaderValue });
    return headers;
  }

  isPageRequest(request: KibanaRequest) {
    const path = request.url.pathname || '/';
    return path.startsWith('/app/') || path === '/' || path.startsWith('/goto/');
  }
}<|MERGE_RESOLUTION|>--- conflicted
+++ resolved
@@ -104,11 +104,8 @@
     response: LifecycleResponseFactory,
     toolkit: AuthToolkit
   ): KibanaResponse {
-<<<<<<< HEAD
-=======
     // TODO: do the samething for other auth types?
     // return 302 for /app
->>>>>>> 0b0915b1
     if (this.isPageRequest(request)) {
       const nextUrlParam = composeNextUrlQeuryParam(
         request,
