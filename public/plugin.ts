/*
 *   Copyright 2020 Amazon.com, Inc. or its affiliates. All Rights Reserved.
 *
 *   Licensed under the Apache License, Version 2.0 (the "License").
 *   You may not use this file except in compliance with the License.
 *   A copy of the License is located at
 *
 *       http://www.apache.org/licenses/LICENSE-2.0
 *
 *   or in the "license" file accompanying this file. This file is distributed
 *   on an "AS IS" BASIS, WITHOUT WARRANTIES OR CONDITIONS OF ANY KIND, either
 *   express or implied. See the License for the specific language governing
 *   permissions and limitations under the License.
 */

import { BehaviorSubject } from 'rxjs';
import {
  AppMountParameters,
  AppStatus,
  AppUpdater,
  CoreSetup,
  CoreStart,
  Plugin,
  PluginInitializerContext,
} from '../../../src/core/public';
import { APP_ID_LOGIN, CUSTOM_ERROR_PAGE_URI, LOGIN_PAGE_URI, PLUGIN_NAME } from '../common';
import { APP_ID_CUSTOMERROR } from '../common/index';
import { setupTopNavButton } from './apps/account/account-app';
import { fetchAccountInfoSafe } from './apps/account/utils';
import {
  API_ENDPOINT_PERMISSIONS_INFO,
  includeClusterPermissions,
  includeIndexPermissions,
} from './apps/configuration/constants';
import {
  excludeFromDisabledRestCategories,
  excludeFromDisabledTransportCategories,
} from './apps/configuration/panels/audit-logging/constants';
import {
  AppPluginStartDependencies,
  ClientConfigType,
  OpendistroSecurityPluginSetup,
  OpendistroSecurityPluginStart,
} from './types';
import { addTenantToShareURL } from './services/shared-link';

async function hasApiPermission(core: CoreSetup): Promise<boolean | undefined> {
  try {
    const permissions = await core.http.get(API_ENDPOINT_PERMISSIONS_INFO);
    return permissions.has_api_access || false;
  } catch (e) {
    console.error(e);
    // ignore exceptions and default to no security related access.
    return false;
  }
}

const DEFAULT_READONLY_ROLES = ['kibana_read_only'];
const APP_ID_HOME = 'home';
const APP_ID_DASHBOARDS = 'dashboards';
// Kibana app is for legacy url migration
const APP_ID_KIBANA = 'kibana';
<<<<<<< HEAD
const APP_LIST_FOR_READONLY_ROLE = [
  APP_ID_HOME,
  APP_ID_DASHBOARDS,
  APP_ID_KIBANA,
  APP_ID_MULTITENANCY,
];
=======
const APP_LIST_FOR_READONLY_ROLE = [APP_ID_HOME, APP_ID_DASHBOARDS, APP_ID_KIBANA];
>>>>>>> 6d455e7f

export class OpendistroSecurityPlugin
  implements Plugin<OpendistroSecurityPluginSetup, OpendistroSecurityPluginStart> {
  // @ts-ignore : initializerContext not used
  constructor(private readonly initializerContext: PluginInitializerContext) {}

  public async setup(core: CoreSetup): Promise<OpendistroSecurityPluginSetup> {
    const apiPermission = await hasApiPermission(core);

    const config = this.initializerContext.config.get<ClientConfigType>();

    const accountInfo = (await fetchAccountInfoSafe(core.http))?.data;
    const isReadonly = accountInfo?.roles.some((role) =>
      (config.readonly_mode?.roles || DEFAULT_READONLY_ROLES).includes(role)
    );

    if (apiPermission) {
      core.application.register({
        id: PLUGIN_NAME,
        title: 'Security',
        order: 8000,
        mount: async (params: AppMountParameters) => {
          const { renderApp } = await import('./apps/configuration/configuration-app');
          const [coreStart, depsStart] = await core.getStartServices();

          // merge Kibana yml configuration
          includeClusterPermissions(config.clusterPermissions.include);
          includeIndexPermissions(config.indexPermissions.include);

          excludeFromDisabledTransportCategories(config.disabledTransportCategories.exclude);
          excludeFromDisabledRestCategories(config.disabledRestCategories.exclude);

          return renderApp(coreStart, depsStart as AppPluginStartDependencies, params, config);
        },
        category: {
          id: 'odfe',
          label: 'Open Distro for Elasticsearch',
          order: 2000,
        },
      });
    }

    core.application.register({
      id: APP_ID_LOGIN,
      title: 'Security',
      chromeless: true,
      appRoute: LOGIN_PAGE_URI,
      mount: async (params: AppMountParameters) => {
        const { renderApp } = await import('./apps/login/login-app');
        // @ts-ignore depsStart not used.
        const [coreStart, depsStart] = await core.getStartServices();
        return renderApp(coreStart, params, config.ui.basicauth.login);
      },
    });

    core.application.register({
      id: APP_ID_CUSTOMERROR,
      title: 'Security',
      chromeless: true,
      appRoute: CUSTOM_ERROR_PAGE_URI,
      mount: async (params: AppMountParameters) => {
        const { renderPage } = await import('./apps/customerror/custom-error');
        const [coreStart] = await core.getStartServices();
        return renderPage(coreStart, params, config);
      },
    });

    core.application.registerAppUpdater(
      new BehaviorSubject<AppUpdater>((app) => {
        if (!apiPermission && isReadonly && !APP_LIST_FOR_READONLY_ROLE.includes(app.id)) {
          return {
            status: AppStatus.inaccessible,
          };
        }
      })
    );

    // Return methods that should be available to other plugins
    return {};
  }

  public start(core: CoreStart): OpendistroSecurityPluginStart {
    const config = this.initializerContext.config.get<ClientConfigType>();

    setupTopNavButton(core, config);

    if (config.ui.autologout) {
      // logout the user when getting 401 unauthorized, e.g. when session timed out.
      core.http.intercept({
        responseError: (httpErrorResponse, controller) => {
          if (
            httpErrorResponse.response?.status === 401 &&
            !(
              window.location.pathname.toLowerCase().includes(LOGIN_PAGE_URI) ||
              window.location.pathname.toLowerCase().includes(CUSTOM_ERROR_PAGE_URI)
            )
          ) {
            if (config.auth.logout_url) {
              window.location.href = config.auth.logout_url;
            } else {
              // when session timed out, user credentials in cookie are wiped out
              // refres the page will direct the user to go through login process
              window.location.reload();
            }
          }
        },
      });
    }

    if (config.multitenancy.enabled) {
      addTenantToShareURL(core);
    }
    return {};
  }

  public stop() {}
}<|MERGE_RESOLUTION|>--- conflicted
+++ resolved
@@ -60,16 +60,7 @@
 const APP_ID_DASHBOARDS = 'dashboards';
 // Kibana app is for legacy url migration
 const APP_ID_KIBANA = 'kibana';
-<<<<<<< HEAD
-const APP_LIST_FOR_READONLY_ROLE = [
-  APP_ID_HOME,
-  APP_ID_DASHBOARDS,
-  APP_ID_KIBANA,
-  APP_ID_MULTITENANCY,
-];
-=======
 const APP_LIST_FOR_READONLY_ROLE = [APP_ID_HOME, APP_ID_DASHBOARDS, APP_ID_KIBANA];
->>>>>>> 6d455e7f
 
 export class OpendistroSecurityPlugin
   implements Plugin<OpendistroSecurityPluginSetup, OpendistroSecurityPluginStart> {
