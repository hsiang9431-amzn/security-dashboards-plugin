--- conflicted
+++ resolved
@@ -77,18 +77,15 @@
       - name: Upload Artifacts to S3
         shell: bash
         run: |
-<<<<<<< HEAD
-          zip=${{ steps.build_zip.outputs.ARTIFACT_PATH }}
+          s3_prefix="s3://staging.artifacts.opendistroforelasticsearch.amazon.com/snapshots/kibana-plugins/security/"
+
+          # Rename
+          mv ${{ steps.build_zip.outputs.ARTIFACT_PATH }} opendistroSecurityKibana-${{ steps.plugin_version.outputs.plugin_version }}.zip
+          zip=`ls $(pwd)/build/opendistroSecurity*.zip`
+          echo $zip
 
           # Inject the build number before the suffix
           zip_outfile=`basename ${zip%.zip}-build-${GITHUB_RUN_NUMBER}.zip`
 
-          s3_prefix="s3://staging.artifacts.opendistroforelasticsearch.amazon.com/snapshots/kibana-plugins/security/"
-
           echo "Copying ${zip} to ${s3_prefix}${zip_outfile}"
-          aws s3 cp --quiet $zip ${s3_prefix}${zip_outfile}
-=======
-          s3_path=s3://artifacts.opendistroforelasticsearch.amazon.com/downloads
-          aws s3 cp ${{ steps.build_zip.outputs.ARTIFACT_PATH }} $s3_path/kibana-plugins/opendistro-security/opendistroSecurityKibana-${{ steps.plugin_version.outputs.plugin_version }}.zip
-          aws cloudfront create-invalidation --distribution-id ${{ secrets.DISTRIBUTION_ID }} --paths '/downloads/*'
->>>>>>> f2e344e1
+          aws s3 cp --quiet $zip ${s3_prefix}${zip_outfile}